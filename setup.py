from trustymail import __version__

"""
setup module for trustymail

Based on:

- https://github.com/dhs-ncats/pshtt
"""

from setuptools import setup
from trustymail import __version__

setup(
    name='trustymail',
    version=__version__,
    description='Scan domains and return data based on trustworthy email best practices',

    # NCATS "homepage"
    url='https://www.dhs.gov/cyber-incident-response',
    # The project's main homepage
    download_url='https://github.com/dhs-ncats/trustymail',

    # Author details
    author='Department of Homeland Security, National Cybersecurity Assessments and Technical Services team',
    author_email='ncats@hq.dhs.gov',

    license='License :: CC0 1.0 Universal (CC0 1.0) Public Domain Dedication',

    # See https://pypi.python.org/pypi?%3Aaction=list_classifiers
    classifiers=[
        # How mature is this project? Common values are
        #   3 - Alpha
        #   4 - Beta
        #   5 - Production/Stable
        'Development Status :: 4 - Beta',

        # Indicate who your project is intended for
        'Intended Audience :: Developers',

        # Pick your license as you wish (should match "license" above)
        'License :: CC0 1.0 Universal (CC0 1.0) Public Domain Dedication',

<<<<<<< HEAD
    name='trustymail',
    version='0.0.1',
    description="Scan DNS records for best mail practices.",

    download_url="https://github.com/dhs-ncats/trustymail",
=======
        # Specify the Python versions you support here. In particular, ensure
        # that you indicate whether you support Python 2, Python 3 or both.
        'Programming Language :: Python :: 3',
        'Programming Language :: Python :: 3.4',
        'Programming Language :: Python :: 3.5',
        'Programming Language :: Python :: 3.6',
    ],

    # What does your project relate to?
    keywords='email authentication, STARTTLS',
>>>>>>> 798edbba

    packages=['trustymail'],

    install_requires=[
        'requests',
        'docopt',
<<<<<<< HEAD
        'py3dns',
        'pyspf==2.0.11',
        'publicsuffix'
=======
        'publicsuffix',
        'py3dns',
        'pyspf==2.0.11',
>>>>>>> 798edbba
    ],

    entry_points={
        'console_scripts': [
            'trustymail = trustymail.cli:main'
        ]
    }
)<|MERGE_RESOLUTION|>--- conflicted
+++ resolved
@@ -41,13 +41,6 @@
         # Pick your license as you wish (should match "license" above)
         'License :: CC0 1.0 Universal (CC0 1.0) Public Domain Dedication',
 
-<<<<<<< HEAD
-    name='trustymail',
-    version='0.0.1',
-    description="Scan DNS records for best mail practices.",
-
-    download_url="https://github.com/dhs-ncats/trustymail",
-=======
         # Specify the Python versions you support here. In particular, ensure
         # that you indicate whether you support Python 2, Python 3 or both.
         'Programming Language :: Python :: 3',
@@ -58,22 +51,15 @@
 
     # What does your project relate to?
     keywords='email authentication, STARTTLS',
->>>>>>> 798edbba
 
     packages=['trustymail'],
 
     install_requires=[
         'requests',
         'docopt',
-<<<<<<< HEAD
-        'py3dns',
-        'pyspf==2.0.11',
-        'publicsuffix'
-=======
         'publicsuffix',
         'py3dns',
         'pyspf==2.0.11',
->>>>>>> 798edbba
     ],
 
     entry_points={
