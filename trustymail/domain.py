--- conflicted
+++ resolved
@@ -65,12 +65,8 @@
 
         self.base_domain_name = get_public_suffix(self.domain_name)
 
-<<<<<<< HEAD
-        # TODO: Don't scan for DMARC on base domain unless DMARC option was specified
-=======
         self.is_base_domain = True
         self.base_domain = None
->>>>>>> 469e4401
         if self.base_domain_name != self.domain_name:
             self.is_base_domain = False
             if self.base_domain_name not in Domain.base_domains:
