--- conflicted
+++ resolved
@@ -308,16 +308,4 @@
             ('Debug Info', format_list(self.debug_info))
         ])
 
-<<<<<<< HEAD
-        for field in results.keys():
-            if results[field] is None:
-                if field in ('MX Record', 'MX Record DNSSEC', 'Domain Supports SMTP',
-                             'Domain Supports STARTTLS', 'SPF Record', 'SPF Record DNSSEC',
-                             'Valid SPF', 'DMARC Record', 'DMARC Record', 'Valid DMARC',
-                             'DMARC Record on Base Domain', 'DMARC Record on Base Domain DNSSEC',
-                             'Valid DMARC Record on Base Domain'):
-                    results[field] = "Unknown"
-
-=======
->>>>>>> 1d08204b
         return results