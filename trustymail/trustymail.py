import csv
import datetime
import json
import logging
import re
import requests
import smtplib
import socket
import spf

import DNS
import dns.resolver
import dns.reversename

from trustymail.domain import Domain

CSV_HEADERS = [
    "Domain", "Base Domain", "Live",
    "MX Record", "Mail Servers", "Mail Server Ports Tested",
    "Domain Supports SMTP", "Domain Supports SMTP Results",
    "Domain Supports STARTTLS", "Domain Supports STARTTLS Results",
    "SPF Record", "Valid SPF", "SPF Results",
    "DMARC Record", "Valid DMARC", "DMARC Results",
    "DMARC Record on Base Domain", "Valid DMARC Record on Base Domain",
    "DMARC Results on Base Domain", "DMARC Policy",
    "Syntax Errors", "Errors"
]

# A cache for SMTP scanning results
_SMTP_CACHE = {}


def domain_list_from_url(url):
    if not url:
        return []

    with requests.Session() as session:
        # Download current list of agencies, then let csv reader handle it.
        return domain_list_from_csv(session.get(url).content.decode('utf-8').splitlines())


def domain_list_from_csv(csv_file):
    domain_list = list(csv.reader(csv_file, delimiter=','))

    # Check the headers for the word domain - use that row.

    domain_column = 0

    for i in range(0, len(domain_list[0])):
        header = domain_list[0][i]
        if "domain" in header.lower():
            domain_column = i
            # CSV starts with headers, remove first row.
            domain_list.pop(0)
            break

    domains = []
    for row in domain_list:
        domains.append(row[domain_column])

    return domains


def mx_scan(resolver, domain):
    try:
        # Use TCP, since we care about the content and correctness of the
        # records more than whether their records fit in a single UDP packet.
        for record in resolver.query(domain.domain_name, 'MX', tcp=True):
            domain.add_mx_record(record)
    except (dns.resolver.NoNameservers, dns.resolver.NoAnswer, dns.exception.Timeout, dns.resolver.NXDOMAIN) as error:
        handle_error("[MX]", domain, error)


def starttls_scan(domain, smtp_timeout, smtp_localhost, smtp_ports, smtp_cache):
    """
    Scan a domain to see if it supports SMTP and supports STARTTLS.

    Scan a domain to see if it supports SMTP.  If the domain does support
    SMTP, a further check will be done to see if it supports STARTTLS.
    All results are stored inside the Domain object that is passed in
    as a parameter.

    Parameters
    ----------
    domain : Domain
        The Domain to be tested.

    smtp_timeout : int
        The SMTP connection timeout in seconds.

    smtp_localhost : str
        The hostname to use when connecting to SMTP servers.

    smtp_ports : obj:`list` of :obj:`str`
        A comma-delimited list of ports at which to look for SMTP servers.

    smtp_cache : bool
        Whether or not to cache SMTP results.
    """
    for mail_server in domain.mail_servers:
        for port in smtp_ports:
            domain.ports_tested.add(port)
            server_and_port = mail_server + ":" + str(port)

            if not smtp_cache or (server_and_port not in _SMTP_CACHE):
                domain.starttls_results[server_and_port] = {}

                smtp_connection = smtplib.SMTP(timeout=smtp_timeout,
                                               local_hostname=smtp_localhost)
                logging.debug("Testing " + server_and_port + " for STARTTLS support")
                # Try to connect.  This will tell us if something is
                # listening.
                try:
                    smtp_connection.connect(mail_server, port)
                    domain.starttls_results[server_and_port]["is_listening"] = True
                except (socket.timeout, smtplib.SMTPConnectError, smtplib.SMTPServerDisconnected, ConnectionRefusedError, OSError) as error:
                    handle_error("[STARTTLS]", domain, error)
                    domain.starttls_results[server_and_port]["is_listening"] = False
                    domain.starttls_results[server_and_port]["supports_smtp"] = False
                    domain.starttls_results[server_and_port]["starttls"] = False

                    if smtp_cache:
                        _SMTP_CACHE[server_and_port] = domain.starttls_results[server_and_port]

                    continue

                # Now try to say hello.  This will tell us if the
                # thing that is listening is an SMTP server.
                try:
                    smtp_connection.ehlo_or_helo_if_needed()
                    domain.starttls_results[server_and_port]["supports_smtp"] = True
                    logging.debug("\t Supports SMTP")
                except (smtplib.SMTPHeloError, smtplib.SMTPServerDisconnected) as error:
                    handle_error("[STARTTLS]", domain, error)
                    domain.starttls_results[server_and_port]["supports_smtp"] = False
                    domain.starttls_results[server_and_port]["starttls"] = False
                    # smtplib freaks out if you call quit on a non-open
                    # connection
                    try:
                        smtp_connection.quit()
                    except smtplib.SMTPServerDisconnected as error2:
                        handle_error("[STARTTLS]", domain, error2)

                    if smtp_cache:
                        _SMTP_CACHE[server_and_port] = domain.starttls_results[server_and_port]

                    continue

                # Now check if the server supports STARTTLS.
                has_starttls = smtp_connection.has_extn("STARTTLS")
                domain.starttls_results[server_and_port]["starttls"] = has_starttls
                logging.debug("\t Supports STARTTLS: " + str(has_starttls))

                # Close the connection
                # smtplib freaks out if you call quit on a non-open
                # connection
                try:
                    smtp_connection.quit()
                except smtplib.SMTPServerDisconnected as error:
                    handle_error("[STARTTLS]", domain, error)

                # Copy the results into the cache, if necessary
                if smtp_cache:
                    _SMTP_CACHE[server_and_port] = domain.starttls_results[server_and_port]
            else:
                logging.debug("\tUsing cached results for " + server_and_port)
                # Copy the cached results into the domain object
                domain.starttls_results[server_and_port] = _SMTP_CACHE[server_and_port]


<<<<<<< HEAD
def check_spf_record(record_text, expected_result, domain):
    """
    Test to see if an SPF record is valid and correct.

    The record is tested by checking the response when we query if it
    allows us to send mail from an IP that is known not to be a mail
    server that appears in the MX records for ANY domain.

    Parameters
    ----------
    record_text : str
        The text of the SPF record to be tested.
        
    expected_result : str
        The expected result of the test.

    domain : trustymail.Domain 
        The Domain object corresponding to the SPF record being
        tested.  Any errors will be logged to this object.
    """
    try:
        # Here I am using the IP address for c1b1.ncats.cyber.dhs.gov
        # (64.69.57.18) since it (1) has a valid PTR record and (2) is not
        # listed by anyone as a valid mail server.
        #
        # I'm actually temporarily using an IP that virginia.edu resolves to
        # until we resolve why Google DNS does not return the same PTR records
        # as the CAL DNS does for 64.69.57.18.
        query = spf.query("128.143.22.36", "email_wizard@" + domain.domain_name, domain.domain_name, strict=2)
        response = query.check()

        if response[0] == 'temperror':
            logging.debug(response[2])
        elif response[0] == 'permerror':
            logging.debug('\t' + response[2])
            domain.syntax_errors.append(response[2])
        elif response[0] == 'ambiguous':
            logging.debug('\t' + response[2])
            domain.syntax_errors.append(response[2])
        elif response[0] == expected_result:
            # Everything checks out the SPF syntax seems valid.
            domain.valid_spf = True
        else:
            domain.valid_spf = False
            logging.debug('\tResult Differs: Expected [{0}] - Actual [{1}]'.format(expected_result, response[0]))
            domain.errors.append('Result Differs: Expected [{0}] - Actual [{1}]'.format(expected_result, response[0]))
    except spf.AmbiguityWarning as error:
        logging.debug('\t' + error.msg)
        domain.syntax_errors.append(error.msg)


def get_spf_record_text(resolver, domain_name, domain, follow_redirect=False):
    """
    Get the SPF record text for the given domain name. 

    DNS queries are performed using the dns.resolver.Resolver object.
    Errors are logged to the trustymail.Domain object.  The Boolean
    parameter indicates whether to follow redirects in SPF records.

    Parameters
    ----------
    resolver : dns.resolver.Resolver
        The Resolver object to use for DNS queries.
        
    domain_name : str
        The domain name to query for an SPF record.

    domain : trustymail.Domain 
        The Domain object whose corresponding SPF record text is
        desired.  Any errors will be logged to this object.

    follow_redirect : bool
       A Boolean value indicating whether to follow redirects in SPF
       records.

    Returns
    -------
    str: The desired SPF record text
    """
    record_to_return = None
=======
def spf_scan(resolver, domain):
>>>>>>> 198722a6
    try:
        # Use TCP, since we care about the content and correctness of the
        # records more than whether their records fit in a single UDP packet.
        for record in resolver.query(domain_name, 'TXT', tcp=True):
            record_text = record.to_text().strip('"')

            if not record_text.startswith('v=spf1'):
                # Not an spf record, ignore it.
                continue

            match = re.search('v=spf1\s*redirect=(\S*)', record_text)
            if follow_redirect and match:
                redirect_domain_name = match.group(1)
                record_to_return = get_spf_record_text(resolver, redirect_domain_name, domain)
            else:
                record_to_return = record_text
    except (dns.resolver.NoNameservers, dns.resolver.NoAnswer, dns.exception.Timeout, dns.resolver.NXDOMAIN) as error:
        handle_error('[SPF]', domain, error)

    return record_to_return


def spf_scan(resolver, domain):
    """
    Scan a domain to see if it supports SPF.  If the domain has an SPF
    record, verify that it properly rejects mail sent from an IP known
    to be disallowed.

    Parameters
    ----------
    resolver : dns.resolver.Resolver
        The Resolver object to use for DNS queries.
        
    domain : trustymail.Domain 
        The Domain object being scanned for SPF support.  Any errors
        will be logged to this object.
    """
    # If an SPF record exists, record the raw SPF record text in the
    # Domain object
    record_text_not_following_redirect = get_spf_record_text(resolver, domain.domain_name, domain)
    if record_text_not_following_redirect:
        domain.spf.append(record_text_not_following_redirect)
    
    record_text_following_redirect = get_spf_record_text(resolver, domain.domain_name, domain, True)
    if record_text_following_redirect:
        # From the found record grab the specific result when something
        # doesn't match.  Definitions of result come from
        # https://www.ietf.org/rfc/rfc4408.txt
        if record_text_following_redirect.endswith('-all'):
            result = 'fail'
        elif record_text_following_redirect.endswith('?all'):
            result = 'neutral'
        elif record_text_following_redirect.endswith('~all'):
            result = 'softfail'
        elif record_text_following_redirect.endswith('all') or record_text_following_redirect.endswith('+all'):
            result = 'pass'
        else:
            result = 'neutral'

        check_spf_record(record_text_not_following_redirect, result, domain)


def dmarc_scan(resolver, domain):
    # dmarc records are kept in TXT records for _dmarc.domain_name.
    try:
        dmarc_domain = '_dmarc.%s' % domain.domain_name
        # Use TCP, since we care about the content and correctness of the
        # records more than whether their records fit in a single UDP packet.
        for record in resolver.query(dmarc_domain, 'TXT', tcp=True):
            record_text = record.to_text().strip('"')

            # Ensure the record is a DMARC record. Some domains that
            # redirect will cause an SPF record to show.
            if record_text.startswith("v=DMARC1"):
                domain.dmarc.append(record_text)

            # Remove excess whitespace
            record_text = record_text.strip()

            # DMARC records follow a specific outline as to how they are defined - tag:value
            # We can split this up into a easily manipulatable
            tag_dict = {}
            for options in record_text.split(";"):
                if '=' not in options:
                    continue
                tag = options.split("=")[0].strip()
                value = options.split("=")[1].strip()
                tag_dict[tag] = value

            for tag in tag_dict:
                if tag not in ["v", "mailto", "rf", "p", "sp", "adkim", "aspf", "fo", "pct", "ri", "rua", "ruf"]:
                    logging.debug("\tWarning: Unknown DMARC mechanism {0}".format(tag))
                    domain.valid_dmarc = False
                elif tag == "p":
                    domain.dmarc_policy = tag_dict[tag]

    except (dns.resolver.NoNameservers, dns.resolver.NoAnswer, dns.exception.Timeout, dns.resolver.NXDOMAIN) as error:
        handle_error("[DMARC]", domain, error)


def find_host_from_ip(resolver, ip_addr):
    # Use TCP, since we care about the content and correctness of the records
    # more than whether their records fit in a single UDP packet.
    hostname, _ = resolver.query(dns.reversename.from_address(ip_addr), "PTR", tcp=True)
    return str(hostname)


def scan(domain_name, timeout, smtp_timeout, smtp_localhost, smtp_ports, smtp_cache, scan_types, dns_hostnames):
    #
    # Configure the dnspython library
    #

    # Set some timeouts
    dns.resolver.timeout = float(timeout)
    dns.resolver.lifetime = float(timeout)

    # Our resolver
    #
    # Note that it uses the system configuration in /etc/resolv.conf
    # if no DNS hostnames are specified.
    resolver = dns.resolver.Resolver(configure=not dns_hostnames)
    # Retry queries if we receive a SERVFAIL response.  This may only indicate
    # a temporary network problem.
    resolver.retry_servfail = True
    # If the user passed in DNS hostnames to query against then use them
    if dns_hostnames:
        resolver.nameservers = dns_hostnames

    #
    # The spf library uses py3dns behind the scenes, so we need to configure
    # that too
    #
    DNS.defaults['timeout'] = timeout
    # Use TCP instead of UDP
    DNS.defaults['protocol'] = 'tcp'
    # If the user passed in DNS hostnames to query against then use them
    if dns_hostnames:
        DNS.defaults['server'] = dns_hostnames

    # Domain's constructor needs all these parameters because it does a DMARC
    # scan in its init
    domain = Domain(domain_name, timeout, smtp_timeout, smtp_localhost, smtp_ports, smtp_cache, dns_hostnames)

    logging.debug("[{0}]".format(domain_name.lower()))

    if scan_types["mx"] and domain.is_live:
        mx_scan(resolver, domain)

    if scan_types["starttls"] and domain.is_live:
        starttls_scan(domain, smtp_timeout, smtp_localhost, smtp_ports, smtp_cache)

    if scan_types["spf"] and domain.is_live:
        spf_scan(resolver, domain)

    if scan_types["dmarc"] and domain.is_live:
        dmarc_scan(resolver, domain)

    # If the user didn't specify any scans then run a full scan.
    if domain.is_live and not (scan_types["mx"] or scan_types["starttls"] or scan_types["spf"] or scan_types["dmarc"]):
        mx_scan(resolver, domain)
        starttls_scan(domain, smtp_timeout, smtp_localhost, smtp_ports, smtp_cache)
        spf_scan(resolver, domain)
        dmarc_scan(resolver, domain)

    return domain


def handle_error(prefix, domain, error):
    if hasattr(error, "message"):
        if "NXDOMAIN" in error.message and prefix != "[DMARC]":
            domain.is_live = False
        domain.errors.append(error.message)
        logging.debug("  {0} {1}".format(prefix, error.message))
    else:
        domain.errors.append(str(error))
        logging.debug("  {0} {1}".format(prefix, str(error)))


def generate_csv(domains, file_name):
    output = open(file_name, 'w')
    writer = csv.writer(output)

    # First row should always be the headers
    writer.writerow(CSV_HEADERS)

    for domain in domains:
        row = []

        # Grab the dictionary for each row.
        # Keys for the dict are the column headers.
        results = domain.generate_results()

        for column in CSV_HEADERS:
            row.append(results[column])

        writer.writerow(row)

    output.close()


def generate_json(domains):
    output = []
    for domain in domains:
        output.append(domain.generate_results())

    return json.dumps(output, sort_keys=True,
                      indent=2, default=format_datetime)


# Taken from pshtt to keep formatting similar
def format_datetime(obj):
    if isinstance(obj, datetime.date):
        return obj.isoformat()
    elif isinstance(obj, str):
        return obj
    else:
        return None<|MERGE_RESOLUTION|>--- conflicted
+++ resolved
@@ -168,7 +168,6 @@
                 domain.starttls_results[server_and_port] = _SMTP_CACHE[server_and_port]
 
 
-<<<<<<< HEAD
 def check_spf_record(record_text, expected_result, domain):
     """
     Test to see if an SPF record is valid and correct.
@@ -249,9 +248,6 @@
     str: The desired SPF record text
     """
     record_to_return = None
-=======
-def spf_scan(resolver, domain):
->>>>>>> 198722a6
     try:
         # Use TCP, since we care about the content and correctness of the
         # records more than whether their records fit in a single UDP packet.
